--- conflicted
+++ resolved
@@ -109,11 +109,8 @@
 
 - The first time you run each code notebook, you will get a popup asking to choose which Python kernel/environment (which version of Python) to use. You should select the one we just created, called *"CSHL_IonChannels"*
 
-<<<<<<< HEAD
 - You might also get a popup asking to install the *ipykernel*. Click yes/install.
 
-Happy analyzing!
-=======
 Happy analyzing!
 
 ### 5. Bonus: some simple terminal commands
@@ -129,4 +126,3 @@
     - e.g. `ls -l` (list files in long format)
 - **pwd**: print working directory
     
->>>>>>> 0c5bbc3d
